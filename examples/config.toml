keystore = "/path/to/keystore"

[home]
account = "0x547aff14210b6a72e106e27f34c626762f3c4761"
required_confirmations = 0
rpc_host = "http://rpc.host.for.home"
rpc_port = 8545
password = "home_password.txt"
gas_price_oracle_url = "https://gasprice.poa.network"
gas_price_speed = "instant"
default_gas_price = 10_000_000_000 # 10 GWEI

[foreign]
account = "0x006e27b6a72e1f34c626762f3c4761547aff1421"
required_confirmations = 0
rpc_host = "https://rpc.host.for.foreign"
rpc_port = 443
default_gas_price = 5_000_000_000 # 5 GWEI

[authorities]
<<<<<<< HEAD
accounts = [
	"0x006e27b6a72e1f34c626762f3c4761547aff1421",
]
=======
required_signatures = 1
>>>>>>> 036e83ec

[transactions]
home_deploy = { gas = 1000000 }
foreign_deploy = { gas = 3000000 }
deposit_relay = { gas = 100000 }<|MERGE_RESOLUTION|>--- conflicted
+++ resolved
@@ -18,13 +18,7 @@
 default_gas_price = 5_000_000_000 # 5 GWEI
 
 [authorities]
-<<<<<<< HEAD
-accounts = [
-	"0x006e27b6a72e1f34c626762f3c4761547aff1421",
-]
-=======
 required_signatures = 1
->>>>>>> 036e83ec
 
 [transactions]
 home_deploy = { gas = 1000000 }
