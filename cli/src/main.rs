extern crate serde;
#[macro_use]
extern crate serde_derive;
extern crate docopt;
extern crate futures;
extern crate tokio_core;
#[macro_use]
extern crate log;
extern crate env_logger;
extern crate bridge;
extern crate ctrlc;
extern crate jsonrpc_core as rpc;

use std::{env, fs, io};
use std::sync::Arc;
use std::path::PathBuf;
use docopt::Docopt;
use futures::{Stream, future};
use tokio_core::reactor::Core;

use bridge::app::App;
use bridge::bridge::{create_bridge, create_deploy, create_chain_id_retrieval, Deployed};
use bridge::config::Config;
use bridge::error::{Error, ErrorKind};
use bridge::web3;

const ERR_UNKNOWN: i32 = 1;
const ERR_IO_ERROR: i32 = 2;
const ERR_SHUTDOWN_REQUESTED: i32 = 3;
const ERR_INSUFFICIENT_FUNDS: i32 = 4;
const ERR_GAS_TOO_LOW: i32 = 5;
const ERR_GAS_PRICE_TOO_LOW: i32 = 6;
const ERR_NONCE_REUSE: i32 = 7;
const ERR_CANNOT_CONNECT: i32 = 10;
const ERR_CONNECTION_LOST: i32 = 11;
const ERR_BRIDGE_CRASH: i32 = 12;
const ERR_RPC_ERROR: i32 = 20;

pub struct UserFacingError(i32, Error);

impl From<Error> for UserFacingError {
	fn from(err: Error) -> Self {
		UserFacingError(ERR_UNKNOWN, err)
	}
}

impl From<String> for UserFacingError {
	fn from(err: String) -> Self {
		UserFacingError(ERR_UNKNOWN, err.into())
	}
}


impl From<io::Error> for UserFacingError {
	fn from(err: io::Error) -> Self {
		UserFacingError(ERR_IO_ERROR, err.into())
	}
}


impl From<(i32, Error)> for UserFacingError {
	fn from((code, err): (i32, Error)) -> Self {
		UserFacingError(code, err)
	}
}


const USAGE: &'static str = r#"
POA-Ethereum bridge.
    Copyright 2017 Parity Technologies (UK) Limited
    Copyright 2018 POA Networks Ltd.

Usage:
    bridge --config <config> --database <database>
    bridge -h | --help

Options:
    -h, --help           Display help message and exit.
"#;

#[derive(Debug, Deserialize)]
pub struct Args {
	arg_config: PathBuf,
	arg_database: PathBuf,
}

use std::sync::atomic::{AtomicBool, Ordering};

fn main() {
	let _ = env_logger::init();

	let running = Arc::new(AtomicBool::new(true));

	let r = running.clone();
	ctrlc::set_handler(move || {
		r.store(false, Ordering::SeqCst);
	}).expect("Error setting Ctrl-C handler");

	let result = execute(env::args(), running);

	match result {
		Ok(s) => println!("{}", s),
		Err(UserFacingError(code, err)) => {
			print_err(err);
			::std::process::exit(code);
		},
	}
}


fn print_err(err: Error) {
	let message = err.iter().map(|e| e.to_string()).collect::<Vec<_>>().join("\n\nCaused by:\n  ");
	println!("{}", message);
}

fn execute<S, I>(command: I, running: Arc<AtomicBool>) -> Result<String, UserFacingError> where I: IntoIterator<Item=S>, S: AsRef<str> {
	info!(target: "bridge", "Parsing cli arguments");
	let args: Args = Docopt::new(USAGE)
		.and_then(|d| d.argv(command).deserialize()).map_err(|e| e.to_string())?;

	info!(target: "bridge", "Loading config");
	let config = Config::load(args.arg_config)?;

	info!(target: "bridge", "Starting event loop");
	let mut event_loop = Core::new().unwrap();
	let handle = event_loop.handle();

	info!(target: "bridge", "Home rpc host {}", config.clone().home.rpc_host);
	info!(target: "bridge", "Foreign rpc host {}", config.clone().foreign.rpc_host);

	info!(target: "bridge", "Establishing connection:");

	info!(target:"bridge", "  using RPC connection");
	let app = match App::new_http(config.clone(), &args.arg_database, &handle, running.clone()) {
		Ok(app) => app,
		Err(e) => {
			warn!("Can't establish an RPC connection: {:?}", e);
			return Err((ERR_CANNOT_CONNECT, e).into());
		},
	};

	let app = Arc::new(app);

	info!(target: "bridge", "Acquiring home & foreign chain ids");
	let home_chain_id = event_loop.run(create_chain_id_retrieval(app.clone(), app.connections.home.clone(), app.config.home.clone())).expect("can't retrieve home chain_id");
	let foreign_chain_id = event_loop.run(create_chain_id_retrieval(app.clone(), app.connections.foreign.clone(), app.config.foreign.clone())).expect("can't retrieve foreign chain_id");

	info!(target: "bridge", "Home chain ID: {} Foreign chain ID: {}", home_chain_id, foreign_chain_id);

	{
		use bridge::api;
		let mut home_nonce = app.config.home.info.nonce.write().unwrap();
		let mut foreign_nonce = app.config.foreign.info.nonce.write().unwrap();

		*home_nonce = event_loop.run(api::eth_get_transaction_count(app.connections.home.clone(), app.config.home.account, None)).expect("can't initialize home nonce");
		*foreign_nonce = event_loop.run(api::eth_get_transaction_count(app.connections.foreign.clone(), app.config.foreign.account, None)).expect("can't initialize foreign nonce");
	}

	#[cfg(feature = "deploy")]
	info!(target: "bridge", "Deploying contracts (if needed)");
	#[cfg(not(feature = "deploy"))]
	info!(target: "bridge", "Reading the database");

	let deployed = event_loop.run(create_deploy(app.clone(), home_chain_id, foreign_chain_id))?;

	let database = match deployed {
		Deployed::New(database) => {
			info!(target: "bridge", "Deployed new bridge contracts");
			info!(target: "bridge", "\n\n{}\n", database);
			database.save(fs::File::create(&app.database_path)?)?;
			database
		},
		Deployed::Existing(database) => {
			info!(target: "bridge", "Loaded database");
			database
		},
	};

	info!(target: "bridge", "Starting listening to events");
<<<<<<< HEAD
	let bridge = create_bridge(app.clone(), &database, home_chain_id, foreign_chain_id)
		.and_then(|_| future::ok(true)).collect();
=======
	let bridge = create_bridge(app.clone(), &database, &handle, home_chain_id, foreign_chain_id).and_then(|_| future::ok(true)).collect();
>>>>>>> 863b92ad
	let mut result = event_loop.run(bridge);
	loop {
		match result {
			Err(Error(ErrorKind::ContextualizedError(e, context), _)) => {
				error!("ERROR CONTEXT: {}", context);
				result = Err(*e);
				continue;
			}
			Err(Error(ErrorKind::Web3(web3::error::Error(web3::error::ErrorKind::Io(e), _)), _)) => {
				if e.kind() == ::std::io::ErrorKind::BrokenPipe {
					error!("Connection to a node has been severed");
					return Err((ERR_CONNECTION_LOST, e.into()).into());
				} else {
					error!("I/O error: {:?}", e);
					return Err((ERR_IO_ERROR, e.into()).into());
				}
			},
			Err(e @ Error(ErrorKind::ShutdownRequested, _)) => {
				info!("Shutdown requested, terminating");
				return Err((ERR_SHUTDOWN_REQUESTED, e.into()).into());
			},
			Err(e @ Error(ErrorKind::InsufficientFunds, _)) => {
				error!("Insufficient funds, terminating");
				return Err((ERR_INSUFFICIENT_FUNDS, e.into()).into());
			},
			Err(Error(ErrorKind::Web3(web3::error::Error(web3::error::ErrorKind::Rpc(e), _)), _)) => {
				if e.code == rpc::ErrorCode::ServerError(-32010) && e.message.starts_with("Insufficient funds") {
					error!("Insufficient funds, terminating");
					return Err((ERR_INSUFFICIENT_FUNDS, ErrorKind::Web3(web3::error::ErrorKind::Rpc(e).into()).into()).into());
				} else if e.code == rpc::ErrorCode::ServerError(-32010) && e.message.starts_with("Transaction gas is too low") {
					error!("Transaction gas is too low");
					return Err((ERR_GAS_TOO_LOW, ErrorKind::Web3(web3::error::ErrorKind::Rpc(e).into()).into()).into());
				} else if e.code == rpc::ErrorCode::ServerError(-32010) && e.message.starts_with("Transaction gas price is too low") {
					error!("Transaction gas price is too low");
					return Err((ERR_GAS_PRICE_TOO_LOW, ErrorKind::Web3(web3::error::ErrorKind::Rpc(e).into()).into()).into());
				} else if e.code == rpc::ErrorCode::ServerError(-32010) && e.message.starts_with("Transaction gas price is too low. There is another") {
					error!("Nonce reuse");
					return Err((ERR_NONCE_REUSE, ErrorKind::Web3(web3::error::ErrorKind::Rpc(e).into()).into()).into());
				} else if e.code == rpc::ErrorCode::ServerError(-32010) && e.message.starts_with("Transaction nonce is too low") {
					error!("Nonce reuse");
					return Err((ERR_NONCE_REUSE, ErrorKind::Web3(web3::error::ErrorKind::Rpc(e).into()).into()).into());
				} else {
					error!("RPC error {:?}", e);
					return Err((ERR_RPC_ERROR, ErrorKind::Web3(web3::error::ErrorKind::Rpc(e).into()).into()).into());
				}
			},
			Err(e) => {
				error!("Bridge crashed with {}", e);
				return Err((ERR_BRIDGE_CRASH, e).into());
			},
			Ok(_) => break,
		}
	}

	Ok("Done".into())
}


#[cfg(test)]
mod tests {
}<|MERGE_RESOLUTION|>--- conflicted
+++ resolved
@@ -177,12 +177,7 @@
 	};
 
 	info!(target: "bridge", "Starting listening to events");
-<<<<<<< HEAD
-	let bridge = create_bridge(app.clone(), &database, home_chain_id, foreign_chain_id)
-		.and_then(|_| future::ok(true)).collect();
-=======
 	let bridge = create_bridge(app.clone(), &database, &handle, home_chain_id, foreign_chain_id).and_then(|_| future::ok(true)).collect();
->>>>>>> 863b92ad
 	let mut result = event_loop.run(bridge);
 	loop {
 		match result {
