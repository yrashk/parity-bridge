mod deploy;
mod balance;
mod chain_id;
pub mod nonce;
mod deposit_relay;
mod withdraw_confirm;
mod withdraw_relay;
mod gas_price;

use std::fs;
use std::sync::{Arc, RwLock};
use std::path::PathBuf;
use futures::{Stream, Poll, Async};
use web3::Transport;
use web3::types::U256;
use app::App;
use database::Database;
use error::{Error, ErrorKind};
use tokio_core::reactor::Handle;

pub use self::deploy::{Deploy, Deployed, create_deploy};
pub use self::balance::{BalanceCheck, create_balance_check};
pub use self::chain_id::{ChainIdRetrieval, create_chain_id_retrieval};
pub use self::deposit_relay::{DepositRelay, create_deposit_relay};
pub use self::withdraw_relay::{WithdrawRelay, create_withdraw_relay};
pub use self::withdraw_confirm::{WithdrawConfirm, create_withdraw_confirm};
pub use self::gas_price::StandardGasPriceStream;

/// Last block checked by the bridge components.
#[derive(Clone, Copy)]
pub enum BridgeChecked {
	DepositRelay(u64),
	WithdrawRelay(u64),
	WithdrawConfirm(u64),
}

pub struct Bridge<ES: Stream<Item = BridgeChecked>> {
	path: PathBuf,
	database: Database,
	event_stream: ES,
}

impl<ES: Stream<Item = BridgeChecked, Error = Error>> Stream for Bridge<ES> {
	type Item = ();
	type Error = Error;

	fn poll(&mut self) -> Poll<Option<Self::Item>, Self::Error> {
		let check = try_stream!(self.event_stream.poll());
		match check {
			BridgeChecked::DepositRelay(n) => {
				self.database.checked_deposit_relay = n;
			},
			BridgeChecked::WithdrawRelay(n) => {
				self.database.checked_withdraw_relay = n;
			},
			BridgeChecked::WithdrawConfirm(n) => {
				self.database.checked_withdraw_confirm = n;
			},
		}
		let file = fs::OpenOptions::new()
			.write(true)
			.create(true)
			.open(&self.path)?;

		self.database.save(file)?;
		Ok(Async::Ready(Some(())))
	}
}


/// Creates new bridge.
pub fn create_bridge<'a, T: Transport + 'a + Clone>(app: Arc<App<T>>, init: &Database, handle: &Handle, home_chain_id: u64, foreign_chain_id: u64) -> Bridge<BridgeEventStream<'a, T>> {
	Bridge {
		path: app.database_path.clone(),
		database: init.clone(),
		event_stream: create_bridge_event_stream(app, init, handle, home_chain_id, foreign_chain_id),
	}
}

/// Creates new bridge writing to custom backend.
pub fn create_bridge_event_stream<'a, T: Transport + 'a + Clone>(app: Arc<App<T>>, init: &Database, handle: &Handle, home_chain_id: u64, foreign_chain_id: u64) -> BridgeEventStream<'a, T> {
	let home_balance = Arc::new(RwLock::new(None));
	let foreign_balance = Arc::new(RwLock::new(None));

	let home_gas_stream = if app.config.home.gas_price_oracle_url.is_some() {
		let stream = StandardGasPriceStream::new(&app.config.home, handle, &app.timer);
		Some(stream)
	} else {
		None
	};

	let foreign_gas_stream = if app.config.foreign.gas_price_oracle_url.is_some() {
		let stream = StandardGasPriceStream::new(&app.config.foreign, handle, &app.timer);
		Some(stream)
	} else {
		None
	};

	let home_gas_price = Arc::new(RwLock::new(app.config.home.default_gas_price));
	let foreign_gas_price = Arc::new(RwLock::new(app.config.foreign.default_gas_price));

	let deposit_relay = create_deposit_relay(app.clone(), init, foreign_balance.clone(), foreign_chain_id, foreign_gas_price.clone())
		.map_err(|e| ErrorKind::ContextualizedError(Box::new(e), "deposit_relay").into());
	let withdraw_relay = create_withdraw_relay(app.clone(), init, home_balance.clone(), home_chain_id, home_gas_price.clone())
		.map_err(|e| ErrorKind::ContextualizedError(Box::new(e), "withdraw_relay").into());
	let withdraw_confirm = create_withdraw_confirm(app.clone(), init, foreign_balance.clone(), foreign_chain_id, foreign_gas_price.clone())
		.map_err(|e| ErrorKind::ContextualizedError(Box::new(e), "withdraw_confirm").into());

	let bridge = Box::new(deposit_relay.select(withdraw_relay).select(withdraw_confirm));

	BridgeEventStream {
		foreign_balance_check: create_balance_check(app.clone(), app.connections.foreign.clone(), app.config.foreign.clone()),
		home_balance_check: create_balance_check(app.clone(), app.connections.home.clone(), app.config.home.clone()),
		foreign_balance: foreign_balance.clone(),
		home_balance: home_balance.clone(),
		bridge,
		state: BridgeStatus::Init,
		running: app.running.clone(),
		home_gas_stream,
		foreign_gas_stream,
		home_gas_price,
		foreign_gas_price,
	}
}

enum BridgeStatus {
	Init,
	Wait,
	NextItem(Option<BridgeChecked>),
}

pub struct BridgeEventStream<'a, T: Transport + 'a> {
	home_balance_check: BalanceCheck<T>,
	foreign_balance_check: BalanceCheck<T>,
	home_balance: Arc<RwLock<Option<U256>>>,
	foreign_balance: Arc<RwLock<Option<U256>>>,
	bridge: Box<Stream<Item = BridgeChecked, Error = Error> + 'a>,
	state: BridgeStatus,
	running: Arc<AtomicBool>,
	home_gas_stream: Option<StandardGasPriceStream>,
	foreign_gas_stream: Option<StandardGasPriceStream>,
	home_gas_price: Arc<RwLock<u64>>,
	foreign_gas_price: Arc<RwLock<u64>>,
}

use std::sync::atomic::{AtomicBool, Ordering};

impl<'a, T: Transport + 'a> BridgeEventStream<'a, T> {
	fn check_balances(&mut self) -> Poll<Option<()>, Error> {
		let mut home_balance = self.home_balance.write().unwrap();
		let mut foreign_balance = self.foreign_balance.write().unwrap();
		let home_balance_known = home_balance.is_some();
		let foreign_balance_known = foreign_balance.is_some();
		*home_balance = try_bridge!(self.home_balance_check.poll()).or(*home_balance);
		*foreign_balance = try_bridge!(self.foreign_balance_check.poll()).or(*foreign_balance);
		if !home_balance_known && home_balance.is_some() {
				info!("Retrieved home contract balance");
		}
		if !foreign_balance_known && foreign_balance.is_some() {
				info!("Retrieved foreign contract balance");
		}
		if home_balance.is_none() || foreign_balance.is_none() {
			Ok(Async::NotReady)
		} else {
			Ok(Async::Ready(None))
		}
	}

	fn get_gas_prices(&mut self) -> Poll<Option<()>, Error> {
		if let Some(ref mut home_gas_stream) = self.home_gas_stream {
			let mut home_price = self.home_gas_price.write().unwrap();
			*home_price = try_bridge!(home_gas_stream.poll()).unwrap_or(*home_price);
		}

		if let Some(ref mut foreign_gas_stream) = self.foreign_gas_stream {
			let mut foreign_price = self.foreign_gas_price.write().unwrap();
			*foreign_price = try_bridge!(foreign_gas_stream.poll()).unwrap_or(*foreign_price);
		}

		Ok(Async::Ready(None))
	}
}

impl<'a, T: Transport + 'a> Stream for BridgeEventStream<'a, T> {
	type Item = BridgeChecked;
	type Error = Error;

	fn poll(&mut self) -> Poll<Option<Self::Item>, Self::Error> {
		loop {
			let next_state = match self.state {
				BridgeStatus::Init => {
					match self.check_balances()? {
						Async::NotReady => return Ok(Async::NotReady),
						_ => (),
					}
					BridgeStatus::Wait
				},
				BridgeStatus::Wait => {
					if !self.running.load(Ordering::SeqCst) {
						return Err(ErrorKind::ShutdownRequested.into())
					}

					let _ = self.get_gas_prices();

<<<<<<< HEAD
					let d_relay = try_bridge!(self.deposit_relay.poll().map_err(|e| ErrorKind::ContextualizedError(Box::new(e), "deposit_relay")))
						.map(BridgeChecked::DepositRelay);

					if d_relay.is_some() {
						self.check_balances()?;
					}


					let w_relay = try_bridge!(self.withdraw_relay.poll().map_err(|e| ErrorKind::ContextualizedError(Box::new(e), "withdraw_relay"))).
						map(BridgeChecked::WithdrawRelay);

					if w_relay.is_some() {
						self.check_balances()?;
					}


					let w_confirm = try_bridge!(self.withdraw_confirm.poll().map_err(|e| ErrorKind::ContextualizedError(Box::new(e), "withdraw_confirm"))).
						map(BridgeChecked::WithdrawConfirm);

					if w_confirm.is_some() {
						self.check_balances()?;
					}

					let result: Vec<_> = [d_relay, w_relay, w_confirm]
						.into_iter()
						.filter_map(|c| *c)
						.collect();

					if result.is_empty() {
						return Ok(Async::NotReady);
					} else {
						self.backend.save(result)?;
						BridgeStatus::NextItem(Some(()))
					}
=======
					let item = try_stream!(self.bridge.poll());
					BridgeStatus::NextItem(Some(item))
>>>>>>> 036e83ec
				},
				BridgeStatus::NextItem(ref mut v) => match v.take() {
					None => BridgeStatus::Init,
					some => {
						return Ok(some.into());
					}
				}
			};

			self.state = next_state;
		}
	}
}

#[cfg(test)]
mod tests {
	extern crate tempdir;
	use self::tempdir::TempDir;
	use database::Database;
	use super::{Bridge, BridgeChecked};
	use error::Error;
	use tokio_core::reactor::Core;
	use futures::{Stream, stream};

	#[test]
	fn test_database_updates() {
		let tempdir = TempDir::new("test_file_backend").unwrap();
		let mut path = tempdir.path().to_owned();
		path.push("db");

		let bridge = Bridge {
			path: path.clone(),
			database: Database::default(),
			event_stream: stream::iter_ok::<_, Error>(vec![BridgeChecked::DepositRelay(1)]),
		};

		let mut event_loop = Core::new().unwrap();
		let _ = event_loop.run(bridge.collect());

		let db = Database::load(&path).unwrap();
		assert_eq!(1, db.checked_deposit_relay);
		assert_eq!(0, db.checked_withdraw_confirm);
		assert_eq!(0, db.checked_withdraw_relay);

		let bridge = Bridge {
			path: path.clone(),
			database: Database::default(),
			event_stream: stream::iter_ok::<_, Error>(vec![BridgeChecked::DepositRelay(2), BridgeChecked::WithdrawConfirm(3), BridgeChecked::WithdrawRelay(2)]),
		};

		let mut event_loop = Core::new().unwrap();
		let _ = event_loop.run(bridge.collect());

		let db = Database::load(&path).unwrap();
		assert_eq!(2, db.checked_deposit_relay);
		assert_eq!(3, db.checked_withdraw_confirm);
		assert_eq!(2, db.checked_withdraw_relay);
	}
}<|MERGE_RESOLUTION|>--- conflicted
+++ resolved
@@ -202,45 +202,8 @@
 
 					let _ = self.get_gas_prices();
 
-<<<<<<< HEAD
-					let d_relay = try_bridge!(self.deposit_relay.poll().map_err(|e| ErrorKind::ContextualizedError(Box::new(e), "deposit_relay")))
-						.map(BridgeChecked::DepositRelay);
-
-					if d_relay.is_some() {
-						self.check_balances()?;
-					}
-
-
-					let w_relay = try_bridge!(self.withdraw_relay.poll().map_err(|e| ErrorKind::ContextualizedError(Box::new(e), "withdraw_relay"))).
-						map(BridgeChecked::WithdrawRelay);
-
-					if w_relay.is_some() {
-						self.check_balances()?;
-					}
-
-
-					let w_confirm = try_bridge!(self.withdraw_confirm.poll().map_err(|e| ErrorKind::ContextualizedError(Box::new(e), "withdraw_confirm"))).
-						map(BridgeChecked::WithdrawConfirm);
-
-					if w_confirm.is_some() {
-						self.check_balances()?;
-					}
-
-					let result: Vec<_> = [d_relay, w_relay, w_confirm]
-						.into_iter()
-						.filter_map(|c| *c)
-						.collect();
-
-					if result.is_empty() {
-						return Ok(Async::NotReady);
-					} else {
-						self.backend.save(result)?;
-						BridgeStatus::NextItem(Some(()))
-					}
-=======
 					let item = try_stream!(self.bridge.poll());
 					BridgeStatus::NextItem(Some(item))
->>>>>>> 036e83ec
 				},
 				BridgeStatus::NextItem(ref mut v) => match v.take() {
 					None => BridgeStatus::Init,
