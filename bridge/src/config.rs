--- conflicted
+++ resolved
@@ -354,15 +354,7 @@
 password = "password"
 
 [authorities]
-<<<<<<< HEAD
-accounts = [
-	"0x0000000000000000000000000000000000000001",
-	"0x0000000000000000000000000000000000000002",
-	"0x0000000000000000000000000000000000000003"
-]
-=======
 required_signatures = 2
->>>>>>> 036e83ec
 
 [transactions]
 "#;
@@ -428,15 +420,7 @@
 password = "password"
 
 [authorities]
-<<<<<<< HEAD
-accounts = [
-	"0x0000000000000000000000000000000000000001",
-	"0x0000000000000000000000000000000000000002",
-	"0x0000000000000000000000000000000000000003"
-]
-=======
 required_signatures = 2
->>>>>>> 036e83ec
 "#;
 		let expected = Config {
 			txs: Transactions::default(),
