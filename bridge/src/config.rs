--- conflicted
+++ resolved
@@ -1,4 +1,4 @@
-use std::path::Path;
+use std::path::{Path, PathBuf};
 use std::fs;
 use std::io::Read;
 use std::time::Duration;
@@ -60,12 +60,9 @@
 	pub request_timeout: Duration,
 	pub poll_interval: Duration,
 	pub required_confirmations: usize,
-<<<<<<< HEAD
 	pub rpc_host: String,
 	pub rpc_port: u16,
-=======
 	pub password: PathBuf,
->>>>>>> 96ecfab2
 }
 
 impl Node {
@@ -83,12 +80,9 @@
 			request_timeout: Duration::from_secs(node.request_timeout.unwrap_or(DEFAULT_TIMEOUT)),
 			poll_interval: Duration::from_secs(node.poll_interval.unwrap_or(DEFAULT_POLL_INTERVAL)),
 			required_confirmations: node.required_confirmations.unwrap_or(DEFAULT_CONFIRMATIONS),
-<<<<<<< HEAD
 			rpc_host: node.rpc_host.unwrap(),
 			rpc_port: node.rpc_port.unwrap_or(DEFAULT_RPC_PORT),
-=======
 			password: node.password,
->>>>>>> 96ecfab2
 		};
 
 		Ok(result)
@@ -177,12 +171,9 @@
 		pub request_timeout: Option<u64>,
 		pub poll_interval: Option<u64>,
 		pub required_confirmations: Option<usize>,
-<<<<<<< HEAD
 		pub rpc_host: Option<String>,
 		pub rpc_port: Option<u16>,
-=======
 		pub password: PathBuf,
->>>>>>> 96ecfab2
 	}
 
 	#[derive(Deserialize)]
@@ -232,25 +223,18 @@
 account = "0x1B68Cb0B50181FC4006Ce572cF346e596E51818b"
 poll_interval = 2
 required_confirmations = 100
-<<<<<<< HEAD
 rpc_host = "127.0.0.1"
 rpc_port = 8545
-=======
 password = "password"
->>>>>>> 96ecfab2
 
 [home.contract]
 bin = "../compiled_contracts/HomeBridge.bin"
 
 [foreign]
 account = "0x0000000000000000000000000000000000000001"
-<<<<<<< HEAD
 rpc_host = "127.0.0.1"
 rpc_port = 8545
-=======
-ipc = "/foreign.ipc"
 password = "password"
->>>>>>> 96ecfab2
 
 [foreign.contract]
 bin = "../compiled_contracts/ForeignBridge.bin"
@@ -277,12 +261,9 @@
 				poll_interval: Duration::from_secs(2),
 				request_timeout: Duration::from_secs(5),
 				required_confirmations: 100,
-<<<<<<< HEAD
 				rpc_host: "127.0.0.1".into(),
 				rpc_port: 8545,
-=======
 				password: "password".into(),
->>>>>>> 96ecfab2
 			},
 			foreign: Node {
 				account: "0000000000000000000000000000000000000001".into(),
@@ -292,12 +273,9 @@
 				poll_interval: Duration::from_secs(1),
 				request_timeout: Duration::from_secs(5),
 				required_confirmations: 12,
-<<<<<<< HEAD
 				rpc_host: "127.0.0.1".into(),
 				rpc_port: 8545,
-=======
 				password: "password".into(),
->>>>>>> 96ecfab2
 			},
 			authorities: Authorities {
 				accounts: vec![
@@ -328,24 +306,16 @@
 
 [home]
 account = "0x1B68Cb0B50181FC4006Ce572cF346e596E51818b"
-<<<<<<< HEAD
 rpc_host = ""
-=======
-ipc = ""
 password = "password"
->>>>>>> 96ecfab2
 
 [home.contract]
 bin = "../compiled_contracts/HomeBridge.bin"
 
 [foreign]
 account = "0x0000000000000000000000000000000000000001"
-<<<<<<< HEAD
 rpc_host = ""
-=======
-ipc = ""
 password = "password"
->>>>>>> 96ecfab2
 
 [foreign.contract]
 bin = "../compiled_contracts/ForeignBridge.bin"
@@ -368,12 +338,9 @@
 				poll_interval: Duration::from_secs(1),
 				request_timeout: Duration::from_secs(5),
 				required_confirmations: 12,
-<<<<<<< HEAD
 				rpc_host: "".into(),
 				rpc_port: 8545,
-=======
 				password: "password".into(),
->>>>>>> 96ecfab2
 			},
 			foreign: Node {
 				account: "0000000000000000000000000000000000000001".into(),
@@ -383,12 +350,9 @@
 				poll_interval: Duration::from_secs(1),
 				request_timeout: Duration::from_secs(5),
 				required_confirmations: 12,
-<<<<<<< HEAD
 				rpc_host: "".into(),
 				rpc_port: 8545,
-=======
 				password: "password".into(),
->>>>>>> 96ecfab2
 			},
 			authorities: Authorities {
 				accounts: vec![
